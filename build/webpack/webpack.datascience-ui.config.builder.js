// Copyright (c) Microsoft Corporation. All rights reserved.
// Licensed under the MIT License.

'use strict';

// Note to editors, if you change this file you have to restart compile-webviews.
// It doesn't reload the config otherwise.
const common = require('./common');
const webpack = require('webpack');
const HtmlWebpackPlugin = require('html-webpack-plugin');
const FixDefaultImportPlugin = require('webpack-fix-default-import-plugin');
const path = require('path');
const CopyWebpackPlugin = require('copy-webpack-plugin');
const MonacoWebpackPlugin = require('monaco-editor-webpack-plugin');
const TerserPlugin = require('terser-webpack-plugin');
const constants = require('../constants');
const configFileName = 'tsconfig.datascience-ui.json';
const ForkTsCheckerWebpackPlugin = require('fork-ts-checker-webpack-plugin');

// Any build on the CI is considered production mode.
const isProdBuild = constants.isCI || process.argv.includes('--mode');
<<<<<<< HEAD
=======
const fasterCompiler = !!process.env.CI_JUPYTER_FAST_COMPILATION;

>>>>>>> d31ddf0c
function getEntry(bundle) {
    switch (bundle) {
        case 'notebook':
            return {
                nativeEditor: ['babel-polyfill', `./src/datascience-ui/native-editor/index.tsx`],
                interactiveWindow: ['babel-polyfill', `./src/datascience-ui/history-react/index.tsx`]
            };
        case 'viewers':
            return {
                plotViewer: ['babel-polyfill', `./src/datascience-ui/plot/index.tsx`],
                dataExplorer: ['babel-polyfill', `./src/datascience-ui/data-explorer/index.tsx`]
            };
        case 'ipywidgetsKernel':
            return {
                ipywidgetsKernel: [`./src/datascience-ui/ipywidgetsKernel/index.tsx`]
            };
        case 'ipywidgetsRenderer':
            return {
                ipywidgetsRenderer: [`./src/datascience-ui/ipywidgetsRenderer/index.ts`]
            };
        default:
            throw new Error(`Bundle not supported ${bundle}`);
    }
}

function getPlugins(bundle) {
    const plugins = [];
    // Add the Fork TS type checker only if we need a fast compilation.
    // When running tests, we'll ignore type checking (faster).
    // Other CI jobs can look for ts issues.
    if (!fasterCompiler) {
        new ForkTsCheckerWebpackPlugin({
            typescript: {
                configFile: configFileName,
                reportFiles: ['src/datascience-ui/**/*.{ts,tsx}'],
                memoryLimit: 9096
            }
        });
    }
    if (isProdBuild) {
        plugins.push(...common.getDefaultPlugins(bundle));
    }
    switch (bundle) {
        case 'notebook':
            plugins.push(
                new MonacoWebpackPlugin({
                    languages: [] // force to empty so onigasm will be used
                }),
                new HtmlWebpackPlugin({
                    template: path.join(__dirname, '/nativeOrInteractivePicker.html'),
                    chunks: [],
                    filename: 'index.html'
                }),
                new HtmlWebpackPlugin({
                    template: 'src/datascience-ui/native-editor/index.html',
                    chunks: ['monaco', 'commons', 'nativeEditor'],
                    filename: 'index.nativeEditor.html'
                }),
                new HtmlWebpackPlugin({
                    template: 'src/datascience-ui/history-react/index.html',
                    chunks: ['monaco', 'commons', 'interactiveWindow'],
                    filename: 'index.interactiveWindow.html'
                })
            );
            break;
        case 'viewers': {
            const definePlugin = new webpack.DefinePlugin({
                'process.env': {
                    NODE_ENV: JSON.stringify('production')
                }
            });

            plugins.push(
                ...(isProdBuild ? [definePlugin] : []),
                ...[
                    new HtmlWebpackPlugin({
                        template: 'src/datascience-ui/plot/index.html',
                        indexUrl: `${constants.ExtensionRootDir}/out/1`,
                        chunks: ['commons', 'plotViewer'],
                        filename: 'index.plotViewer.html'
                    }),
                    new HtmlWebpackPlugin({
                        template: 'src/datascience-ui/data-explorer/index.html',
                        indexUrl: `${constants.ExtensionRootDir}/out/1`,
                        chunks: ['commons', 'dataExplorer'],
                        filename: 'index.dataExplorer.html'
                    })
                ]
            );
            break;
        }
        case 'ipywidgetsRenderer':
        case 'ipywidgetsKernel': {
            const definePlugin = new webpack.DefinePlugin({
                'process.env': {
                    NODE_ENV: JSON.stringify('production')
                }
            });

            plugins.push(...(isProdBuild ? [definePlugin] : []));
            break;
        }
        default:
            throw new Error(`Bundle not supported ${bundle}`);
    }

    return plugins;
}

function buildConfiguration(bundle) {
    // console.error(`Bundle = ${bundle}`);
    // Folder inside `datascience-ui` that will be created and where the files will be dumped.
    const bundleFolder = bundle;
    const filesToCopy = [];
    if (bundle === 'notebook') {
        // Include files only for notebooks.
        filesToCopy.push(
            ...[
                {
                    from: 'out/ipywidgets/dist/ipywidgets.js',
                    context: './'
                },
                {
                    from: 'node_modules/font-awesome/**/*',
                    context: './'
                }
            ]
        );
    }
    let outputProps = {};
    if (bundle === 'ipywidgetsKernel') {
        outputProps = {
            library: 'ipywidgetsKernel',
            libraryTarget: 'window'
        };
    } else if (bundle === 'ipywidgetsRenderer') {
        // Nothing.
    } else {
        filesToCopy.push({
            from: path.join(constants.ExtensionRootDir, 'node_modules/requirejs/require.js'),
            to: path.join(constants.ExtensionRootDir, 'out', 'datascience-ui', bundleFolder)
        });
    }
    const config = {
        context: constants.ExtensionRootDir,
        entry: getEntry(bundle),
        output: {
            path: path.join(constants.ExtensionRootDir, 'out', 'datascience-ui', bundleFolder),
            filename: '[name].js',
            chunkFilename: `[name].bundle.js`,
<<<<<<< HEAD
            ...outputProps
=======
            pathinfo: false
>>>>>>> d31ddf0c
        },
        mode: isProdBuild ? 'production' : 'development', // Leave as is, we'll need to see stack traces when there are errors.
        devtool: isProdBuild ? undefined : 'inline-source-map',
        optimization: {
            minimize: isProdBuild,
            minimizer: isProdBuild ? [new TerserPlugin({ sourceMap: true })] : [],
            moduleIds: 'hashed', // (doesn't re-generate bundles unnecessarily) https://webpack.js.org/configuration/optimization/#optimizationmoduleids.
            splitChunks: {
                chunks: 'all',
                cacheGroups: {
                    // These are bundles that will be created and loaded when page first loads.
                    // These must be added to the page along with the main entry point.
                    // Smaller they are, the faster the load in SSH.
                    // Interactive and native editors will share common code in commons.
                    commons: {
                        name: 'commons',
                        chunks: 'initial',
                        minChunks: bundle === 'notebook' ? 2 : 1, // We want at least one shared bundle (2 for notebooks, as we want monago split into another).
                        filename: '[name].initial.bundle.js'
                    },
                    // Even though nteract has been split up, some of them are large as nteract alone is large.
                    // This will ensure nteract (just some of the nteract) goes into a separate bundle.
                    // Webpack will bundle others separately when loading them asynchronously using `await import(...)`
                    nteract: {
                        name: 'nteract',
                        chunks: 'all',
                        minChunks: 2,
                        test(module, _chunks) {
                            // `module.resource` contains the absolute path of the file on disk.
                            // Look for `node_modules/monaco...`.
                            const path = require('path');
                            return (
                                module.resource &&
                                module.resource.includes(`${path.sep}node_modules${path.sep}@nteract`)
                            );
                        }
                    },
                    // Bundling `plotly` with nteract isn't the best option, as this plotly alone is 6mb.
                    // This will ensure it is in a seprate bundle, hence small files for SSH scenarios.
                    plotly: {
                        name: 'plotly',
                        chunks: 'all',
                        minChunks: 1,
                        test(module, _chunks) {
                            // `module.resource` contains the absolute path of the file on disk.
                            // Look for `node_modules/monaco...`.
                            const path = require('path');
                            return (
                                module.resource && module.resource.includes(`${path.sep}node_modules${path.sep}plotly`)
                            );
                        }
                    },
                    // Monaco is a monster. For SSH again, we pull this into a seprate bundle.
                    // This is only a solution for SSH.
                    // Ideal solution would be to dynamically load monaoc `await import`, that way it will benefit UX and SSH.
                    // This solution doesn't improve UX, as we still need to wait for monaco to load.
                    monaco: {
                        name: 'monaco',
                        chunks: 'all',
                        minChunks: 1,
                        test(module, _chunks) {
                            // `module.resource` contains the absolute path of the file on disk.
                            // Look for `node_modules/monaco...`.
                            const path = require('path');
                            return (
                                module.resource && module.resource.includes(`${path.sep}node_modules${path.sep}monaco`)
                            );
                        }
                    }
                }
            },
            chunkIds: 'named'
        },
        node: {
            fs: 'empty'
        },
        plugins: [
            new FixDefaultImportPlugin(),
<<<<<<< HEAD
            new CopyWebpackPlugin(
                [
                    { from: './**/*.png', to: '.' },
                    { from: './**/*.svg', to: '.' },
                    { from: './**/*.css', to: '.' },
                    { from: './**/*theme*.json', to: '.' },
                    ...filesToCopy
                ],
                { context: 'src' }
            ),
=======
            new CopyWebpackPlugin({
                patterns: [{ from: 'node_modules/requirejs/require.js' }, ...filesToCopy]
            }),
>>>>>>> d31ddf0c
            new webpack.optimize.LimitChunkCountPlugin({
                maxChunks: 100
            }),
            ...getPlugins(bundle)
        ],
        externals: ['log4js'],
        resolve: {
            // Add '.ts' and '.tsx' as resolvable extensions.
            extensions: ['.ts', '.tsx', '.js', '.json', '.svg']
        },

        module: {
            rules: [
                {
                    test: /\.tsx?$/,
                    use: [
                        { loader: 'cache-loader' },
                        {
                            loader: 'thread-loader',
                            options: {
                                // there should be 1 cpu for the fork-ts-checker-webpack-plugin
                                workers: require('os').cpus().length - 1,
                                workerNodeArgs: ['--max-old-space-size=9096'],
                                poolTimeout: isProdBuild ? 1000 : Infinity // set this to Infinity in watch mode - see https://github.com/webpack-contrib/thread-loader
                            }
                        },
                        {
                            loader: 'ts-loader',
                            options: {
                                happyPackMode: true, // IMPORTANT! use happyPackMode mode to speed-up compilation and reduce errors reported to webpack
                                configFile: configFileName,
                                // Faster (turn on only on CI, for dev we don't need this).
                                transpileOnly: true,
                                silent: true,
                                compilerOptions: {
                                    skipLibCheck: true
                                },
                                reportFiles: ['src/datascience-ui/**/*.{ts,tsx}']
                            }
                        }
                    ]
                },
                {
                    test: /\.svg$/,
                    use: ['cache-loader', 'thread-loader', 'svg-inline-loader']
                },
                {
                    test: /\.css$/,
                    use: ['cache-loader', 'thread-loader', 'style-loader', 'css-loader']
                },
                {
                    test: /\.js$/,
                    include: /node_modules.*remark.*default.*js/,
                    use: [
                        'cache-loader',
                        'thread-loader',
                        {
                            loader: path.resolve('./build/webpack/loaders/remarkLoader.js'),
                            options: {}
                        }
                    ]
                },
                {
                    test: /\.json$/,
                    type: 'javascript/auto',
                    include: /node_modules.*remark.*/,
                    use: [
                        'cache-loader',
                        'thread-loader',
                        {
                            loader: path.resolve('./build/webpack/loaders/jsonloader.js'),
                            options: {}
                        }
                    ]
                },
                {
                    test: /\.(png|woff|woff2|eot|gif|ttf)$/,
                    use: [
                        'cache-loader',
                        'thread-loader',
                        {
                            loader: 'url-loader?limit=100000',
                            options: { esModule: false }
                        }
                    ]
                },
                {
                    test: /\.less$/,
                    use: ['cache-loader', 'thread-loader', 'style-loader', 'css-loader', 'less-loader']
                }
            ]
        }
    };

    // Do not split for renderer kernel.
    if (bundle === 'ipywidgetsKernel' || bundle === 'ipywidgetsRenderer') {
        delete config.optimization.splitChunks;
    }
    return config;
}

exports.notebooks = buildConfiguration('notebook');
exports.viewers = buildConfiguration('viewers');
exports.ipywidgetsKernel = buildConfiguration('ipywidgetsKernel');
exports.ipywidgetsRenderer = buildConfiguration('ipywidgetsRenderer');<|MERGE_RESOLUTION|>--- conflicted
+++ resolved
@@ -19,11 +19,8 @@
 
 // Any build on the CI is considered production mode.
 const isProdBuild = constants.isCI || process.argv.includes('--mode');
-<<<<<<< HEAD
-=======
 const fasterCompiler = !!process.env.CI_JUPYTER_FAST_COMPILATION;
 
->>>>>>> d31ddf0c
 function getEntry(bundle) {
     switch (bundle) {
         case 'notebook':
@@ -174,11 +171,8 @@
             path: path.join(constants.ExtensionRootDir, 'out', 'datascience-ui', bundleFolder),
             filename: '[name].js',
             chunkFilename: `[name].bundle.js`,
-<<<<<<< HEAD
+            pathinfo: false,
             ...outputProps
-=======
-            pathinfo: false
->>>>>>> d31ddf0c
         },
         mode: isProdBuild ? 'production' : 'development', // Leave as is, we'll need to see stack traces when there are errors.
         devtool: isProdBuild ? undefined : 'inline-source-map',
@@ -257,22 +251,9 @@
         },
         plugins: [
             new FixDefaultImportPlugin(),
-<<<<<<< HEAD
-            new CopyWebpackPlugin(
-                [
-                    { from: './**/*.png', to: '.' },
-                    { from: './**/*.svg', to: '.' },
-                    { from: './**/*.css', to: '.' },
-                    { from: './**/*theme*.json', to: '.' },
-                    ...filesToCopy
-                ],
-                { context: 'src' }
-            ),
-=======
             new CopyWebpackPlugin({
                 patterns: [{ from: 'node_modules/requirejs/require.js' }, ...filesToCopy]
             }),
->>>>>>> d31ddf0c
             new webpack.optimize.LimitChunkCountPlugin({
                 maxChunks: 100
             }),
