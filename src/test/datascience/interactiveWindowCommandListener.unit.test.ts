// Copyright (c) Microsoft Corporation. All rights reserved.
// Licensed under the MIT License.
'use strict';
import { nbformat } from '@jupyterlab/coreutils/lib/nbformat';
import { assert } from 'chai';
import { anything, instance, mock, verify, when } from 'ts-mockito';
import { Matcher } from 'ts-mockito/lib/matcher/type/Matcher';
import * as TypeMoq from 'typemoq';
import * as uuid from 'uuid/v4';
import { EventEmitter, Uri } from 'vscode';

import { ApplicationShell } from '../../client/common/application/applicationShell';
import { IApplicationShell } from '../../client/common/application/types';
import { PythonSettings } from '../../client/common/configSettings';
import { ConfigurationService } from '../../client/common/configuration/service';
import { FileSystem } from '../../client/common/platform/fileSystem';
import { IFileSystem } from '../../client/common/platform/types';
import { IConfigurationService, IDisposable } from '../../client/common/types';
import * as localize from '../../client/common/utils/localize';
import { generateCells } from '../../client/datascience/cellFactory';
import { Commands } from '../../client/datascience/constants';
import { DataScienceErrorHandler } from '../../client/datascience/errorHandler/errorHandler';
import { NativeEditorProvider } from '../../client/datascience/interactive-ipynb/nativeEditorProvider';
import { InteractiveWindowCommandListener } from '../../client/datascience/interactive-window/interactiveWindowCommandListener';
import { InteractiveWindowProvider } from '../../client/datascience/interactive-window/interactiveWindowProvider';
import { JupyterExecutionFactory } from '../../client/datascience/jupyter/jupyterExecutionFactory';
import { JupyterExporter } from '../../client/datascience/jupyter/jupyterExporter';
import { JupyterImporter } from '../../client/datascience/jupyter/jupyterImporter';
import {
    IInteractiveWindow,
    IJupyterExecution,
    INotebook,
    INotebookEditorProvider,
    INotebookServer
} from '../../client/datascience/types';
import { InterpreterService } from '../../client/interpreter/interpreterService';
import { KnownSearchPathsForInterpreters } from '../../client/interpreter/locators/services/KnownPathsService';
import { ServiceContainer } from '../../client/ioc/container';
import { MockAutoSelectionService } from '../mocks/autoSelector';
import { MockCommandManager } from './mockCommandManager';
import { MockDocumentManager } from './mockDocumentManager';
import { MockStatusProvider } from './mockStatusProvider';

// tslint:disable:no-any no-http-string no-multiline-string max-func-body-length

function createTypeMoq<T>(tag: string): TypeMoq.IMock<T> {
    // Use typemoqs for those things that are resolved as promises. mockito doesn't allow nesting of mocks. ES6 Proxy class
    // is the problem. We still need to make it thenable though. See this issue: https://github.com/florinn/typemoq/issues/67
    const result = TypeMoq.Mock.ofType<T>();
    (result as any).tag = tag;
    result.setup((x: any) => x.then).returns(() => undefined);
    return result;
}

// tslint:disable:no-any no-http-string no-multiline-string max-func-body-length
suite('Interactive window command listener', async () => {
    const interpreterService = mock(InterpreterService);
    const configService = mock(ConfigurationService);
    const knownSearchPaths = mock(KnownSearchPathsForInterpreters);
    const fileSystem = mock(FileSystem);
    const serviceContainer = mock(ServiceContainer);
    const dummyEvent = new EventEmitter<void>();
    const pythonSettings = new PythonSettings(undefined, new MockAutoSelectionService());
    const disposableRegistry: IDisposable[] = [];
    const interactiveWindowProvider = mock(InteractiveWindowProvider);
    const dataScienceErrorHandler = mock(DataScienceErrorHandler);
    const notebookImporter = mock(JupyterImporter);
    const notebookExporter = mock(JupyterExporter);
    let applicationShell: IApplicationShell;
    let jupyterExecution: IJupyterExecution;
    const interactiveWindow = createTypeMoq<IInteractiveWindow>('Interactive Window');
    const documentManager = new MockDocumentManager();
    const statusProvider = new MockStatusProvider();
    const commandManager = new MockCommandManager();
    let notebookEditorProvider: INotebookEditorProvider;
    const server = createTypeMoq<INotebookServer>('jupyter server');
    let lastFileContents: any;

    teardown(() => {
        documentManager.activeTextEditor = undefined;
        lastFileContents = undefined;
    });

    class FunctionMatcher extends Matcher {
        private func: (obj: any) => boolean;
        constructor(func: (obj: any) => boolean) {
            super();
            this.func = func;
        }
        public match(value: Object): boolean {
            return this.func(value);
        }
        public toString(): string {
            return 'FunctionMatcher';
        }
    }

    function argThat(func: (obj: any) => boolean): any {
        return new FunctionMatcher(func);
    }

    function createCommandListener(): InteractiveWindowCommandListener {
        notebookEditorProvider = mock(NativeEditorProvider);
        jupyterExecution = mock(JupyterExecutionFactory);
        applicationShell = mock(ApplicationShell);

        // Setup defaults
        when(interpreterService.onDidChangeInterpreter).thenReturn(dummyEvent.event);
<<<<<<< HEAD
        when(interpreterService.getInterpreterDetails(argThat(o => !o.includes || !o.includes('python')))).thenReject(
=======
        when(interpreterService.getInterpreterDetails(argThat((o) => !o.includes || !o.includes('python')))).thenReject(
>>>>>>> f0691a73
            ('Unknown interpreter' as any) as Error
        );

        // Service container needs logger, file system, and config service
        when(serviceContainer.get<IConfigurationService>(IConfigurationService)).thenReturn(instance(configService));
        when(serviceContainer.get<IFileSystem>(IFileSystem)).thenReturn(instance(fileSystem));
        when(configService.getSettings(anything())).thenReturn(pythonSettings);

        // Setup default settings
        pythonSettings.datascience = {
            allowImportFromNotebook: true,
            jupyterLaunchTimeout: 10,
            jupyterLaunchRetries: 3,
            enabled: true,
            jupyterServerURI: '',
            changeDirOnImportExport: false,
            // tslint:disable-next-line: no-invalid-template-strings
            notebookFileRoot: '${fileDirname}',
            useDefaultConfigForJupyter: true,
            jupyterInterruptTimeout: 10000,
            searchForJupyter: true,
            showCellInputCode: true,
            collapseCellInputCodeByDefault: true,
            allowInput: true,
            maxOutputSize: 400,
            errorBackgroundColor: '#FFFFFF',
            sendSelectionToInteractiveWindow: false,
            variableExplorerExclude: 'module;function;builtin_function_or_method',
            codeRegularExpression: '^(#\\s*%%|#\\s*\\<codecell\\>|#\\s*In\\[\\d*?\\]|#\\s*In\\[ \\])',
            markdownRegularExpression: '^(#\\s*%%\\s*\\[markdown\\]|#\\s*\\<markdowncell\\>)',
            enablePlotViewer: true,
            runStartupCommands: '',
            debugJustMyCode: true,
            variableQueries: [],
            jupyterCommandLineArguments: [],
            widgetScriptSources: []
        };

        when(knownSearchPaths.getSearchPaths()).thenReturn(['/foo/bar']);

        // We also need a file system
        const tempFile = {
            dispose: () => {
                return undefined;
            },
            filePath: '/foo/bar/baz.py'
        };
        when(fileSystem.createTemporaryFile(anything())).thenResolve(tempFile);
        when(fileSystem.deleteDirectory(anything())).thenResolve();
        when(
            fileSystem.writeFile(
                anything(),
                argThat((o) => {
                    lastFileContents = o;
                    return true;
                })
            )
        ).thenResolve();
        when(fileSystem.arePathsSame(anything(), anything())).thenReturn(true);

        when(interactiveWindowProvider.getActive()).thenReturn(interactiveWindow.object);
        when(interactiveWindowProvider.getOrCreateActive()).thenResolve(interactiveWindow.object);
        when(notebookImporter.importFromFile(anything())).thenResolve('imported');
        const metadata: nbformat.INotebookMetadata = {
            language_info: {
                name: 'python',
                codemirror_mode: {
                    name: 'ipython',
                    version: 3
                }
            },
            orig_nbformat: 2,
            file_extension: '.py',
            mimetype: 'text/x-python',
            name: 'python',
            npconvert_exporter: 'python',
            pygments_lexer: `ipython${3}`,
            version: 3
        };
        when(notebookExporter.translateToNotebook(anything())).thenResolve({
            cells: [],
            nbformat: 4,
            nbformat_minor: 2,
            metadata: metadata
        });

        when(jupyterExecution.isNotebookSupported()).thenResolve(true);

        documentManager.addDocument('#%%\r\nprint("code")', 'bar.ipynb');

        when(applicationShell.showInformationMessage(anything(), anything())).thenReturn(Promise.resolve('moo'));
        when(applicationShell.showInformationMessage(anything())).thenReturn(Promise.resolve('moo'));

        const result = new InteractiveWindowCommandListener(
            disposableRegistry,
            instance(interactiveWindowProvider),
            instance(notebookExporter),
            instance(jupyterExecution),
            documentManager,
            instance(applicationShell),
            instance(fileSystem),
            instance(configService),
            statusProvider,
            instance(notebookImporter),
            instance(dataScienceErrorHandler),
            instance(notebookEditorProvider)
        );
        result.register(commandManager);

        return result;
    }

    test('Import', async () => {
        createCommandListener();
        when(applicationShell.showOpenDialog(argThat((o) => o.openLabel && o.openLabel.includes('Import')))).thenReturn(
            Promise.resolve([Uri.file('foo')])
        );
        await commandManager.executeCommand(Commands.ImportNotebook, undefined, undefined);
        assert.ok(documentManager.activeTextEditor, 'Imported file was not opened');
    });
    test('Import File', async () => {
        createCommandListener();
        await commandManager.executeCommand(Commands.ImportNotebook, Uri.file('bar.ipynb'), undefined);
        assert.ok(documentManager.activeTextEditor, 'Imported file was not opened');
    });
    test('Export File', async () => {
        createCommandListener();
        const doc = await documentManager.openTextDocument('bar.ipynb');
        await documentManager.showTextDocument(doc);
        when(applicationShell.showSaveDialog(argThat((o) => o.saveLabel && o.saveLabel.includes('Export')))).thenReturn(
            Promise.resolve(Uri.file('foo'))
        );
        when(applicationShell.showInformationMessage(anything(), anything())).thenReturn(Promise.resolve('moo'));
        when(applicationShell.showInformationMessage(anything(), anything(), anything())).thenReturn(
            Promise.resolve('moo')
        );
        when(jupyterExecution.isSpawnSupported()).thenResolve(true);

        await commandManager.executeCommand(Commands.ExportFileAsNotebook, Uri.file('bar.ipynb'), undefined);

        assert.ok(lastFileContents, 'Export file was not written to');
        verify(
            applicationShell.showInformationMessage(
                anything(),
                localize.DataScience.exportOpenQuestion1(),
                localize.DataScience.exportOpenQuestion()
            )
        ).once();
    });
    test('Export File and output', async () => {
        createCommandListener();
        const doc = await documentManager.openTextDocument('bar.ipynb');
        await documentManager.showTextDocument(doc);
        when(jupyterExecution.connectToNotebookServer(anything(), anything())).thenResolve(server.object);
        const notebook = createTypeMoq<INotebook>('jupyter notebook');
        server
            .setup((s) => s.createNotebook(TypeMoq.It.isAny(), TypeMoq.It.isAny()))
            .returns(() => Promise.resolve(notebook.object));
        notebook
            .setup((n) =>
                n.execute(
                    TypeMoq.It.isAny(),
                    TypeMoq.It.isAny(),
                    TypeMoq.It.isAnyNumber(),
                    TypeMoq.It.isAny(),
                    TypeMoq.It.isAny()
                )
            )
            .returns(() => {
                return Promise.resolve(generateCells(undefined, 'a=1', 'bar.py', 0, false, uuid()));
            });

        when(applicationShell.showSaveDialog(argThat((o) => o.saveLabel && o.saveLabel.includes('Export')))).thenReturn(
            Promise.resolve(Uri.file('foo'))
        );
        when(applicationShell.showInformationMessage(anything(), anything())).thenReturn(Promise.resolve('moo'));
        when(applicationShell.showInformationMessage(anything(), anything(), anything())).thenReturn(
            Promise.resolve('moo')
        );
        when(jupyterExecution.isSpawnSupported()).thenResolve(true);

        await commandManager.executeCommand(Commands.ExportFileAndOutputAsNotebook, Uri.file('bar.ipynb'));

        assert.ok(lastFileContents, 'Export file was not written to');
        verify(
            applicationShell.showInformationMessage(
                anything(),
                localize.DataScience.exportOpenQuestion1(),
                localize.DataScience.exportOpenQuestion()
            )
        ).once();
    });
    test('Export skipped on no file', async () => {
        createCommandListener();
        when(applicationShell.showSaveDialog(argThat((o) => o.saveLabel && o.saveLabel.includes('Export')))).thenReturn(
            Promise.resolve(Uri.file('foo'))
        );
        await commandManager.executeCommand(Commands.ExportFileAndOutputAsNotebook, Uri.file('bar.ipynb'));
        assert.notExists(lastFileContents, 'Export file was written to');
    });
    test('Export happens on no file', async () => {
        createCommandListener();
        const doc = await documentManager.openTextDocument('bar.ipynb');
        await documentManager.showTextDocument(doc);
        when(applicationShell.showSaveDialog(argThat((o) => o.saveLabel && o.saveLabel.includes('Export')))).thenReturn(
            Promise.resolve(Uri.file('foo'))
        );
        await commandManager.executeCommand(Commands.ExportFileAsNotebook, undefined, undefined);
        assert.ok(lastFileContents, 'Export file was not written to');
    });
});<|MERGE_RESOLUTION|>--- conflicted
+++ resolved
@@ -106,11 +106,7 @@
 
         // Setup defaults
         when(interpreterService.onDidChangeInterpreter).thenReturn(dummyEvent.event);
-<<<<<<< HEAD
         when(interpreterService.getInterpreterDetails(argThat(o => !o.includes || !o.includes('python')))).thenReject(
-=======
-        when(interpreterService.getInterpreterDetails(argThat((o) => !o.includes || !o.includes('python')))).thenReject(
->>>>>>> f0691a73
             ('Unknown interpreter' as any) as Error
         );
 
@@ -163,7 +159,7 @@
         when(
             fileSystem.writeFile(
                 anything(),
-                argThat((o) => {
+                argThat(o => {
                     lastFileContents = o;
                     return true;
                 })
@@ -225,7 +221,7 @@
 
     test('Import', async () => {
         createCommandListener();
-        when(applicationShell.showOpenDialog(argThat((o) => o.openLabel && o.openLabel.includes('Import')))).thenReturn(
+        when(applicationShell.showOpenDialog(argThat(o => o.openLabel && o.openLabel.includes('Import')))).thenReturn(
             Promise.resolve([Uri.file('foo')])
         );
         await commandManager.executeCommand(Commands.ImportNotebook, undefined, undefined);
@@ -240,7 +236,7 @@
         createCommandListener();
         const doc = await documentManager.openTextDocument('bar.ipynb');
         await documentManager.showTextDocument(doc);
-        when(applicationShell.showSaveDialog(argThat((o) => o.saveLabel && o.saveLabel.includes('Export')))).thenReturn(
+        when(applicationShell.showSaveDialog(argThat(o => o.saveLabel && o.saveLabel.includes('Export')))).thenReturn(
             Promise.resolve(Uri.file('foo'))
         );
         when(applicationShell.showInformationMessage(anything(), anything())).thenReturn(Promise.resolve('moo'));
@@ -267,10 +263,10 @@
         when(jupyterExecution.connectToNotebookServer(anything(), anything())).thenResolve(server.object);
         const notebook = createTypeMoq<INotebook>('jupyter notebook');
         server
-            .setup((s) => s.createNotebook(TypeMoq.It.isAny(), TypeMoq.It.isAny()))
+            .setup(s => s.createNotebook(TypeMoq.It.isAny(), TypeMoq.It.isAny()))
             .returns(() => Promise.resolve(notebook.object));
         notebook
-            .setup((n) =>
+            .setup(n =>
                 n.execute(
                     TypeMoq.It.isAny(),
                     TypeMoq.It.isAny(),
@@ -283,7 +279,7 @@
                 return Promise.resolve(generateCells(undefined, 'a=1', 'bar.py', 0, false, uuid()));
             });
 
-        when(applicationShell.showSaveDialog(argThat((o) => o.saveLabel && o.saveLabel.includes('Export')))).thenReturn(
+        when(applicationShell.showSaveDialog(argThat(o => o.saveLabel && o.saveLabel.includes('Export')))).thenReturn(
             Promise.resolve(Uri.file('foo'))
         );
         when(applicationShell.showInformationMessage(anything(), anything())).thenReturn(Promise.resolve('moo'));
@@ -305,7 +301,7 @@
     });
     test('Export skipped on no file', async () => {
         createCommandListener();
-        when(applicationShell.showSaveDialog(argThat((o) => o.saveLabel && o.saveLabel.includes('Export')))).thenReturn(
+        when(applicationShell.showSaveDialog(argThat(o => o.saveLabel && o.saveLabel.includes('Export')))).thenReturn(
             Promise.resolve(Uri.file('foo'))
         );
         await commandManager.executeCommand(Commands.ExportFileAndOutputAsNotebook, Uri.file('bar.ipynb'));
@@ -315,7 +311,7 @@
         createCommandListener();
         const doc = await documentManager.openTextDocument('bar.ipynb');
         await documentManager.showTextDocument(doc);
-        when(applicationShell.showSaveDialog(argThat((o) => o.saveLabel && o.saveLabel.includes('Export')))).thenReturn(
+        when(applicationShell.showSaveDialog(argThat(o => o.saveLabel && o.saveLabel.includes('Export')))).thenReturn(
             Promise.resolve(Uri.file('foo'))
         );
         await commandManager.executeCommand(Commands.ExportFileAsNotebook, undefined, undefined);
